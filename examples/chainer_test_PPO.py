--- conflicted
+++ resolved
@@ -1,21 +1,16 @@
 from chainerrl.agents import a3c
 from chainerrl.agents import PPO
+from chainerrl import experiments
 from chainerrl import links
 from chainerrl import misc
 from chainerrl.optimizers.nonbias_weight_decay import NonbiasWeightDecay
 from chainerrl import policies
 import chainer
-
 import logging
 import sys
-import argparse
-
 import gym
-from gym.envs.registration import register
-
 import numpy as np
 import marlo
-from marlo import experiments
 import time
 
 # Tweakable parameters, can be turned into args if needed
@@ -44,34 +39,8 @@
 def phi(obs):
     return obs.astype(np.float32)
 
-parser = argparse.ArgumentParser(description='Multi-agent chainerrl DQN example')
-# Example missions: 'pig_chase.xml' or 'bb_mission_1.xml' or 'th_mission_1.xml'
-parser.add_argument('--rollouts', type=int, default=1, help='number of rollouts')
-parser.add_argument('--mission_file', type=str, default="basic.xml", help='the mission xml')
-parser.add_argument('--turn_based', action='store_true')
-args = parser.parse_args()	
 
-turn_based = args.turn_based
-number_of_rollouts = args.rollouts
-	
 # Ensure that you have a minecraft-client running with : marlo-server --port 10000
-<<<<<<< HEAD
-env_name = 'debug-v0'
-
-register(
-    id=env_name,
-    entry_point='marlo.envs:MinecraftEnv',
-    # Make sure mission xml is in the marlo/assets directory.
-    kwargs={'mission_file': args.mission_file}
-)
-
-env = gym.make(env_name)
-
-resolution = [84, 84]  # [800, 600]
-config = {'allowDiscreteMovement': ["move", "turn"], 'videoResolution': resolution, "turn_based": turn_based}
-
-env.init(**config)
-=======
 join_tokens = marlo.make('MinecraftCliffWalking1-v0', 
                 params=dict(
                     allowContinuousMovement=["move", "turn"],
@@ -79,7 +48,6 @@
                 ))
 env = marlo.init(join_tokens[0])
 
->>>>>>> d9534afa
 
 obs = env.reset()
 env.render(mode="rgb_array")
@@ -120,16 +88,14 @@
 	agent.optimizer.alpha = value
 
 lr_decay_hook = experiments.LinearInterpolationHook(
-	steps, 3e-4, 0, lr_setter
-	)
+	steps, 3e-4, 0, lr_setter)
 
 # Linearly decay the clipping parameter to zero
 def clip_eps_setter(env, agent, value):
 	agent.clip_eps = value
 
 clip_eps_decay_hook = experiments.LinearInterpolationHook(
-	steps, 0.2, 0, clip_eps_setter
-	)
+	steps, 0.2, 0, clip_eps_setter)
 
 # Use GPU if any available
 if gpu >= 0:
@@ -150,10 +116,4 @@
 		lr_decay_hook,
 		clip_eps_decay_hook,
 	],
-)
-
-# Draw the computational graph and save it in the output directory.
-chainerrl.misc.draw_computational_graph(
-	[q_func(np.zeros_like(obs_space.low, dtype=np.float32)[None])],
-	os.path.join(outdir, 'model')
-	)+)