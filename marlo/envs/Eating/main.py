#!/usr/bin/env python
import marlo
from marlo import MarloEnvBuilderBase
from marlo import MalmoPython


import os
from pathlib import Path


class MarloEnvBuilder(MarloEnvBuilderBase):
    """
<<<<<<< HEAD
    Description:
		The goal of this mission is for the agent to eat commestible food
		and avoid to eat dangerous items.

	Actions available:
		Move forward/backward
		Jump
		Turn
		Strafe
		Crouch
		Use

	Rewards: 
		either + 1 or +2 when collecting food
		-2 when collecting dangerous items

    """    
=======
    Description: 
		This environment is a flat map littered with lots of food items which the agent can
		pick up. The goal is to pick up only healthy foods - the agent is thus prompted to
		prefer certains items over others.
		
	Actions available:
		Forward/Backward
		Turning
		
	Rewards:
		2 points for picking up: fish, porkchop, beef, chicken, rabbit, mutton
        1 point for picking up: potato, egg, carrot
        -1 points for picking up: apple, melon
        -2 points for picking up: sugar, cake, cookie, pumpkin pie
    """
	   
>>>>>>> 6399a0ad
    def __init__(self, extra_params={}):
        super(MarloEnvBuilder, self).__init__(
                templates_folder = os.path.join(
                            Path(__file__).parent,
                            "templates"
                )
        )
        self.params = self._default_params()
        # You can do something with the extra_params if you wish
        self.params.update(extra_params)

    def _default_params(self):
        _default_params = super(MarloEnvBuilder, self).default_base_params
        _default_params.update(
            dict(
                tick_length=50,
                agent_names=["MarLo-agent0"],
                episode_timelimit=60000
            )
        )
        return _default_params

    def render_mission_spec(self):
        """
        TODO: Randomize  location of food items
        """
        template = self.jinj2_env.get_template("mission.xml")
        return template.render(
            params=self.params
        )


if __name__ == "__main__":
    env_builder =  MarloEnvBuilder()
    print(env_builder.params)
    print(env_builder.params.experiment_id)
    mission_xml = env_builder.render_mission_spec()
    mission_spec = MalmoPython.MissionSpec(mission_xml, True)
    print(mission_spec.getSummary())<|MERGE_RESOLUTION|>--- conflicted
+++ resolved
@@ -10,7 +10,6 @@
 
 class MarloEnvBuilder(MarloEnvBuilderBase):
     """
-<<<<<<< HEAD
     Description:
 		The goal of this mission is for the agent to eat commestible food
 		and avoid to eat dangerous items.
@@ -26,26 +25,8 @@
 	Rewards: 
 		either + 1 or +2 when collecting food
 		-2 when collecting dangerous items
-
-    """    
-=======
-    Description: 
-		This environment is a flat map littered with lots of food items which the agent can
-		pick up. The goal is to pick up only healthy foods - the agent is thus prompted to
-		prefer certains items over others.
-		
-	Actions available:
-		Forward/Backward
-		Turning
-		
-	Rewards:
-		2 points for picking up: fish, porkchop, beef, chicken, rabbit, mutton
-        1 point for picking up: potato, egg, carrot
-        -1 points for picking up: apple, melon
-        -2 points for picking up: sugar, cake, cookie, pumpkin pie
     """
-	   
->>>>>>> 6399a0ad
+    
     def __init__(self, extra_params={}):
         super(MarloEnvBuilder, self).__init__(
                 templates_folder = os.path.join(
