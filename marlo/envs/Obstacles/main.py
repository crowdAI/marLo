#!/usr/bin/env python
import marlo
from marlo import MarloEnvBuilderBase
from marlo import MalmoPython


import os
from pathlib import Path


class MarloEnvBuilder(MarloEnvBuilderBase):
    """
    Description: 
		The layout of this mission is that of a series of interconnected rooms made out of
		stone bricks. Various obstacles are placed in and between these rooms, and doors
		actioned by levers separate them. The agent's goal is to find the gold/diamond/redstone
		block in one of the rooms.
		
	Actions available:
<<<<<<< HEAD
		jump
		move forward/backward
		pitch
		strafe
		turn
		crouch
		use
=======
		Jump
		Move
		Pitch
		Strafe
		Turn
		Crouch
		Use
>>>>>>> 1d6bfff9
		
	Rewards:
		2000 points for finding the goal
		-1000 points for running out of time
		20 points for finding a gold/diamond/redstone ore
    """
    
    def __init__(self, extra_params={}):
        super(MarloEnvBuilder, self).__init__(
                templates_folder = os.path.join(
                            Path(__file__).parent,
                            "templates"
                )
        )
        self.params = self._default_params()
        # You can do something with the extra_params if you wish
        self.params.update(extra_params)

    def _default_params(self):
        _default_params = super(MarloEnvBuilder, self).default_base_params
        _default_params.update(
            dict(
                tick_length=50,
                agent_names=["MarLo-agent0"],
                episode_timelimit=60000
            )
        )
        return _default_params

    def render_mission_spec(self):
        """
        TODO: Randomize  location of food items
        """
        template = self.jinj2_env.get_template("mission.xml")
        return template.render(
            params=self.params
        )


if __name__ == "__main__":
    env_builder =  MarloEnvBuilder()
    print(env_builder.params)
    print(env_builder.params.experiment_id)
    mission_xml = env_builder.render_mission_spec()
    mission_spec = MalmoPython.MissionSpec(mission_xml, True)
    print(mission_spec.getSummary())<|MERGE_RESOLUTION|>--- conflicted
+++ resolved
@@ -17,15 +17,6 @@
 		block in one of the rooms.
 		
 	Actions available:
-<<<<<<< HEAD
-		jump
-		move forward/backward
-		pitch
-		strafe
-		turn
-		crouch
-		use
-=======
 		Jump
 		Move
 		Pitch
@@ -33,7 +24,6 @@
 		Turn
 		Crouch
 		Use
->>>>>>> 1d6bfff9
 		
 	Rewards:
 		2000 points for finding the goal
