#!/usr/bin/env python
import marlo
from marlo import MarloEnvBuilderBase
from marlo import MalmoPython


import os
from pathlib import Path


class MarloEnvBuilder(MarloEnvBuilderBase):
	"""
    Description: 
        The goal of this mission is for one agent to find the goal which is typically hidden within
        the attic of a mansion, which represents the full extent of the map. There are various obstacles
        such as stairs, bookshelves and indeed holes filled with lava that the agent must learn to
        navigate on their path to finding the goal, which is represented by a gold block, a diamond block
        or a redstone block.
        
    Actions available:
        Forward/Backward
        Turning
        Attacking is blocked
        
    Rewards:
        -1000 points for running out of time
        1000 points for finding the goal
        20 points for finding a gold, diamond or redstone ore
    """
<<<<<<< HEAD
    TODO: Add Env Description Here
	
	Actions available:
		jump
		move
		pitch
		strafe
		turn
		crouch
		use
    """    
=======
   
>>>>>>> 6399a0ad
    def __init__(self, extra_params={}):
        super(MarloEnvBuilder, self).__init__(
                templates_folder = os.path.join(
                            Path(__file__).parent,
                            "templates"
                )
        )
        self.params = self._default_params()
        # You can do something with the extra_params if you wish
        self.params.update(extra_params)

    def _default_params(self):
        _default_params = super(MarloEnvBuilder, self).default_base_params
        _default_params.update(
            dict(
                tick_length=10,
                agent_names=["MarLo-agent0"],
                episode_timelimit=60000
            )
        )
        return _default_params

    def render_mission_spec(self):
        """
        TODO: Randomize  location of food items
        """
        template = self.jinj2_env.get_template("mission.xml")
        return template.render(
            params=self.params
        )


if __name__ == "__main__":
    env_builder =  MarloEnvBuilder()
    print(env_builder.params)
    print(env_builder.params.experiment_id)
    mission_xml = env_builder.render_mission_spec()
    mission_spec = MalmoPython.MissionSpec(mission_xml, True)
    print(mission_spec.getSummary())<|MERGE_RESOLUTION|>--- conflicted
+++ resolved
@@ -18,30 +18,21 @@
         or a redstone block.
         
     Actions available:
-        Forward/Backward
-        Turning
+		jump
+		move forward/backward
+		pitch
+		strafe
+		turn
+		crouch
+		use
         Attacking is blocked
         
     Rewards:
         -1000 points for running out of time
         1000 points for finding the goal
         20 points for finding a gold, diamond or redstone ore
-    """
-<<<<<<< HEAD
-    TODO: Add Env Description Here
-	
-	Actions available:
-		jump
-		move
-		pitch
-		strafe
-		turn
-		crouch
-		use
-    """    
-=======
-   
->>>>>>> 6399a0ad
+    """   
+
     def __init__(self, extra_params={}):
         super(MarloEnvBuilder, self).__init__(
                 templates_folder = os.path.join(
