--- conflicted
+++ resolved
@@ -11,14 +11,13 @@
 class MarloEnvBuilder(MarloEnvBuilderBase):
     """  
     Description: 
-<<<<<<< HEAD
 		The goal of this mission is for one or two agents (depending on the playmode)
 		to catch the given target monster by cornering it such that it can no longer escape
 		the block that it is currently in. This can be done via cornering in various angles
 		depending on the map's layout.
 		
 	Actions available:
-		move
+		move forward/backward
 		jumpmove
 		strafe
 		turn
@@ -35,23 +34,6 @@
 		1 points for catching the mob
     """
     
-=======
-        The goal of this mission is for one or two agents (depending on the playmode)
-        to catch the given target monster by cornering it such that it can no longer escape
-        the block that it is currently in. This can be done via cornering in various angles
-        depending on the map's layout.
-        
-    Actions available:
-        Forward/Backward
-        Turning
-        
-    Rewards:
-        -0.02 for each step taken (maximum 50 steps per episode)
-        0.2 points for exiting the current map
-        1 points for catching the mob
-    """
-       
->>>>>>> 6399a0ad
     def __init__(self, extra_params={}):
         super(MarloEnvBuilder, self).__init__(
                 templates_folder = os.path.join(
