--- conflicted
+++ resolved
@@ -18,15 +18,6 @@
 		A depth map is provided for the agent to use, which trivializes this task.
 		
 	Actions available:
-<<<<<<< HEAD
-		jump
-		move forward/backward
-		pitch
-		turn
-		crouch
-		attack
-		use
-=======
 		Jump
 		Move
 		Pitch
@@ -34,7 +25,6 @@
 		Crouch
 		Attack
 		Use
->>>>>>> 1d6bfff9
 		
 	Rewards:
 		nil
