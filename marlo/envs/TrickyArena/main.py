#!/usr/bin/env python
import marlo
from marlo import MarloEnvBuilderBase
from marlo import MalmoPython


import os
from pathlib import Path


class MarloEnvBuilder(MarloEnvBuilderBase):	
    """    
    Description: 
		The layout of this mission is that of a flat map littered with
		redstone, obsidian and ice blocks, as well as water and lava holes.
		The goal of the agent is to step on as many obsidian blocks
		as possible before heading towards a redstone block, at which
		point the mission ends.
		
	Actions available:
<<<<<<< HEAD
		move forward/backward
		jump
		pitch
		strafe
		turn
		crouch
		use
=======
		Jump
		Move
		Pitch
		Strafe
		Turn
		Crouch
		Use
>>>>>>> 1d6bfff9
		
	Rewards:
		100 points with a 1 second delay for each obsidian block touched
		-1000 points upon death
		-900 points for running out of time
		100 points for leaving the arena (touching stained glass)
		-800 points for falling in a water hole
		400 points for finding a redstone block
		
    """
    
    def __init__(self, extra_params={}):
        super(MarloEnvBuilder, self).__init__(
                templates_folder = os.path.join(
                            Path(__file__).parent,
                            "templates"
                )
        )
        self.params = self._default_params()
        # You can do something with the extra_params if you wish
        self.params.update(extra_params)

    def _default_params(self):
        _default_params = super(MarloEnvBuilder, self).default_base_params
        _default_params.update(
            dict(
                tick_length=50,
                agent_names=["MarLo-agent0"],
            )
        )
        return _default_params


if __name__ == "__main__":
    env_builder =  MarloEnvBuilder()
    print(env_builder.params)
    print(env_builder.params.experiment_id)
    mission_xml = env_builder.render_mission_spec()
    mission_spec = MalmoPython.MissionSpec(mission_xml, True)
    print(mission_spec.getSummary())<|MERGE_RESOLUTION|>--- conflicted
+++ resolved
@@ -18,15 +18,6 @@
 		point the mission ends.
 		
 	Actions available:
-<<<<<<< HEAD
-		move forward/backward
-		jump
-		pitch
-		strafe
-		turn
-		crouch
-		use
-=======
 		Jump
 		Move
 		Pitch
@@ -34,7 +25,6 @@
 		Turn
 		Crouch
 		Use
->>>>>>> 1d6bfff9
 		
 	Rewards:
 		100 points with a 1 second delay for each obsidian block touched
