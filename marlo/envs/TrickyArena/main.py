--- conflicted
+++ resolved
@@ -8,21 +8,8 @@
 from pathlib import Path
 
 
-class MarloEnvBuilder(MarloEnvBuilderBase):
-    """
-<<<<<<< HEAD
-    TODO: Add Env Description Here
-
-	Actions available:
-		move
-		jump
-		pitch
-		strafe
-		turn
-		crouch
-		use
+class MarloEnvBuilder(MarloEnvBuilderBase):	
     """    
-=======
     Description: 
 		The layout of this mission is that of a flat map littered with
 		redstone, obsidian and ice blocks, as well as water and lava holes.
@@ -31,8 +18,13 @@
 		point the mission ends.
 		
 	Actions available:
-		Forward/Backward
-		Turning
+		move forward/backward
+		jump
+		pitch
+		strafe
+		turn
+		crouch
+		use
 		
 	Rewards:
 		100 points with a 1 second delay for each obsidian block touched
@@ -43,8 +35,7 @@
 		400 points for finding a redstone block
 		
     """
-	   
->>>>>>> 6399a0ad
+    
     def __init__(self, extra_params={}):
         super(MarloEnvBuilder, self).__init__(
                 templates_folder = os.path.join(
