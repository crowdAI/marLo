#!/usr/bin/env python
import marlo
from marlo import MarloEnvBuilderBase
from marlo import MalmoPython


import os
from pathlib import Path


class MarloEnvBuilder(MarloEnvBuilderBase):
    """    
    Description: 
		This is a map with many vertical emplacements such as stairs or ladders.
		The agent's task is to find the gold/diamond/redstone block at the top of the tower
		by climbing the stairs/ladders suitably.
		
	Actions available:
<<<<<<< HEAD
		jump
		move forward/backward
		pitch camera
		strafe
		turn
		crouch
		use
=======
		Jump
		Move
		Pitch
		Strafe
		Turn
		Crouch
		Use
>>>>>>> 1d6bfff9
		
	Rewards:
		8000 points for finding the goal
		-1000 points for running out of time
		20 points for finding a gold/diamond/redstone ore
    """
    def __init__(self, extra_params={}):
        super(MarloEnvBuilder, self).__init__(
                templates_folder = os.path.join(
                            Path(__file__).parent,
                            "templates"
                )
        )
        self.params = self._default_params()
        # You can do something with the extra_params if you wish
        self.params.update(extra_params)

    def _default_params(self):
        _default_params = super(MarloEnvBuilder, self).default_base_params
        _default_params.update(
            dict(
                tick_length=10,
                agent_names=["MarLo-agent0"],
                episode_timelimit=60000
            )
        )
        return _default_params

    def render_mission_spec(self):
        """
        TODO: Randomize  location of food items
        """
        template = self.jinj2_env.get_template("mission.xml")
        return template.render(
            params=self.params
        )


if __name__ == "__main__":
    env_builder =  MarloEnvBuilder()
    print(env_builder.params)
    print(env_builder.params.experiment_id)
    mission_xml = env_builder.render_mission_spec()
    mission_spec = MalmoPython.MissionSpec(mission_xml, True)
    print(mission_spec.getSummary())<|MERGE_RESOLUTION|>--- conflicted
+++ resolved
@@ -16,15 +16,6 @@
 		by climbing the stairs/ladders suitably.
 		
 	Actions available:
-<<<<<<< HEAD
-		jump
-		move forward/backward
-		pitch camera
-		strafe
-		turn
-		crouch
-		use
-=======
 		Jump
 		Move
 		Pitch
@@ -32,7 +23,6 @@
 		Turn
 		Crouch
 		Use
->>>>>>> 1d6bfff9
 		
 	Rewards:
 		8000 points for finding the goal
