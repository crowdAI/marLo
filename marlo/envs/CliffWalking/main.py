--- conflicted
+++ resolved
@@ -10,9 +10,12 @@
 
 class MarloEnvBuilder(MarloEnvBuilderBase):
     """
-<<<<<<< HEAD
-    TODO: Add Env Description Here
-
+    Description: 
+		The goal of this mission is for the agent to reach the end of the cliff maze
+		and to pick up the diamond item laying at the end of it. The walking cliff
+		is surrounded by lava and the walking terrain itself has holes to fall
+		through.
+		
 	Actions available:
 		move
 		jumpmove
@@ -24,23 +27,11 @@
 		look
 		use
 		jumpuse
-
-=======
-    Description: 
-		The goal of this mission is for the agent to reach the end of the cliff maze
-		and to pick up the diamond item laying at the end of it. The walking cliff
-		is surrounded by lava and the walking terrain itself has holes to fall
-		through.
-		
-	Actions available:
-		Forward/Backward
-		Turning
 		
 	Rewards:
 		-100 points for falling in lava
 		100 points for reaching the end goal
 		-1 points for every step taken
->>>>>>> 1a1ee76e
     """
 	
     def __init__(self, extra_params={}):
