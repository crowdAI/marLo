#!/usr/bin/env python
import marlo
from marlo import MarloEnvBuilderBase
from marlo import MalmoPython


import os
from pathlib import Path


class MarloEnvBuilder(MarloEnvBuilderBase):
    """
    Description: 
        The goal of this mission is for the agent to reach the end of the cliff maze
        and to pick up the diamond item laying at the end of it. The walking cliff
        is surrounded by lava and the walking terrain itself has holes to fall
        through.
        
    Actions available:
<<<<<<< HEAD
        move forward/backward
        jumpmove
        strafe
        turn
        movenorth, moveeast, movesouth, movewest
        jumpnorth, jumpeast, jumpsouth, jumpeast
        jump
        look
        use
        jumpuse
=======
        Move
		Jumpmove
		Strafe
		Turn
		Movenorth, Moveeast, Movesouth, Movewest
		Jumpnorth, Jumpeast, Jumpsouth, Jumpeast
		Jump
		Look
		Use
		Jumpuse
>>>>>>> 1d6bfff9
        
    Rewards:
        -100 points for falling in lava
        100 points for reaching the end goal
        -1 points for every step taken
    """

    def __init__(self, extra_params={}):
        super(MarloEnvBuilder, self).__init__(
                templates_folder = os.path.join(
                            Path(__file__).parent,
                            "templates"
                )
        )
        self.params = self._default_params()
        # You can do something with the extra_params if you wish
        self.params.update(extra_params)

    def _default_params(self):
        _default_params = super(MarloEnvBuilder, self).default_base_params
        _default_params.update(
            dict(
                tick_length=50,
                agent_names=["MarLo-agent0"],
                episode_timelimit=60000
            )
        )
        return _default_params

    def render_mission_spec(self):
        """
        TODO: Randomize  location of food items
        """
        template = self.jinj2_env.get_template("mission.xml")
        return template.render(
            params=self.params
        )


if __name__ == "__main__":
    env_builder =  MarloEnvBuilder()
    print(env_builder.params)
    print(env_builder.params.experiment_id)
    mission_xml = env_builder.render_mission_spec()
    mission_spec = MalmoPython.MissionSpec(mission_xml, True)
    print(mission_spec.getSummary())<|MERGE_RESOLUTION|>--- conflicted
+++ resolved
@@ -17,18 +17,6 @@
         through.
         
     Actions available:
-<<<<<<< HEAD
-        move forward/backward
-        jumpmove
-        strafe
-        turn
-        movenorth, moveeast, movesouth, movewest
-        jumpnorth, jumpeast, jumpsouth, jumpeast
-        jump
-        look
-        use
-        jumpuse
-=======
         Move
 		Jumpmove
 		Strafe
@@ -39,7 +27,6 @@
 		Look
 		Use
 		Jumpuse
->>>>>>> 1d6bfff9
         
     Rewards:
         -100 points for falling in lava
